--- conflicted
+++ resolved
@@ -638,13 +638,8 @@
 
         return [
             'id'    => $id,
-<<<<<<< HEAD
-            'album' => $this->getAlbumTable()->getAlbum($id),
+            'album' => $this->table->getAlbum($id),
         ];
-=======
-            'album' => $this->table->getAlbum($id)
-        );
->>>>>>> c374ba76
     }
 //...
 ```
